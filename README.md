--- conflicted
+++ resolved
@@ -1,5 +1,4 @@
-<<<<<<< HEAD
-=======
+
 # Monkapp Thermal Simulation Toolkit
 
 This repository now contains a compact and well documented building thermal
@@ -83,8 +82,7 @@
 
 Running the test suite validates the thermal model, controller logic and the
 closed-loop simulation interface.
-=======
->>>>>>> c6c42c4c
+
 # monkapp
 
 This project models an intelligent building heating control system. A lightweight API is now exposed so the simulation can be deployed on [Vercel](https://vercel.com/) and queried on demand.
@@ -113,12 +111,8 @@
 - `heating_power` – constant heating power applied in watts (default 2000)
 - `occupancy_gain` – internal heat gains from occupants/appliances in watts (default 150)
 
-<<<<<<< HEAD
 The response includes a `summary` block with aggregated indicators and a `timeline` array describing the indoor, wall, and air temperatures for each simulated hour.
 
 ### Local quick test
 
-Run `python api/simulate.py` to execute a six-hour simulation locally. The script now auto-detects whether SciPy and NumPy are available: it uses the detailed `BuildingThermalModel` when the dependencies are installed, otherwise it falls back to a lightweight internal approximation so the endpoint still responds for quick smoke tests.
-=======
-The response includes a `summary` block with aggregated indicators and a `timeline` array describing the indoor, wall, and air temperatures for each simulated hour
->>>>>>> c6c42c4c
+Run `python api/simulate.py` to execute a six-hour simulation locally. The script now auto-detects whether SciPy and NumPy are available: it uses the detailed `BuildingThermalModel` when the dependencies are installed, otherwise it falls back to a lightweight internal approximation so the endpoint still responds for quick smoke tests.